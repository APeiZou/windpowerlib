"""The ``basic_example`` module shows a simple usage of the windpowerlib.

"""

__copyright__ = "Copyright oemof developer group"
__license__ = "GPLv3"
__author__ = "author1, author2"

import logging

try:
    from matplotlib import pyplot as plt
except ImportError:
    plt = None

from windpowerlib import modelchain
from windpowerlib import wind_turbine as wt

# Feel free to remove or change these lines
# import warnings
# warnings.simplefilter(action="ignore", category=RuntimeWarning)
logging.getLogger().setLevel(logging.INFO)


# Specification of the weather data set CoastDat2 (example data)
coastDat2 = {
    'dhi': 0,
    'dirhi': 0,
    'pressure': 0,
    'temp_air': 2,
    'v_wind': 10,
    'Z0': 0}

# Specification of a second weather data set Exampledata for interpolation
# (example data)
exampledata = {
    'dhi': 0,
    'dirhi': 0,
    'pressure': 0,
    'temp_air': 10,
    'v_wind': 80,
    'Z0': 0}

# Specifications of the wind turbines
enerconE126 = {
    'hub_height': 135,
    'd_rotor': 127,
    'turbine_name': 'ENERCON E 126 7500'}


vestasV90 = {
    'hub_height': 105,
    'd_rotor': 90,
    'turbine_name': 'VESTAS V 90 3000'}


modelchain_data = {
    'obstacle_height': 0,
    'wind_model': 'logarithmic_closest',
    'rho_model': 'ideal_gas',
    'temperature_model': 'interpolation',
    'tp_output_model': 'cp_values',
    'density_corr': True}
<<<<<<< HEAD

=======
>>>>>>> bb40c084


e126 = wt.WindTurbine(**enerconE126)
v90 = wt.WindTurbine(**vestasV90)

data_heights = [coastDat2, exampledata]

<<<<<<< HEAD
e126 = modelchain.Modelchain(**enerconE126)
v90 = modelchain.Modelchain(**vestasV90)
=======
modelchain.Modelchain(e126, **modelchain_data).run_model(data_heights)
modelchain.Modelchain(v90, **modelchain_data).run_model(data_heights)
>>>>>>> bb40c084

if plt:
    e126.power_output.plot(legend=True, label='Enercon E126')
    v90.power_output.plot(legend=True, label='Vestas V90')
    plt.show()
else:
    print(e126.power_output)
    print(v90.power_output)

if plt:
    if e126.cp_values is not None:
        e126.cp_values.plot(style='*', title='Enercon E126')
        plt.show()
    if e126.p_values is not None:
        e126.p_values.plot(style='*', title='Enercon E126')
        plt.show()
    if v90.cp_values is not None:
        v90.cp_values.plot(style='*', title='Vestas V90')
        plt.show()
    if v90.p_values is not None:
        v90.p_values.plot(style='*', title='Vestas V90')
        plt.show()
else:
    if e126.cp_values is not None:
        print("The cp value at a wind speed of 5 m/s: {0}".format(
            e126.cp_values.cp[5.0]))
    if e126.p_values is not None:
        print("The P value at a wind speed of 5 m/s: {0}".format(
            e126.p_values.P[5.0]))
logging.info('Done!')<|MERGE_RESOLUTION|>--- conflicted
+++ resolved
@@ -61,10 +61,6 @@
     'temperature_model': 'interpolation',
     'tp_output_model': 'cp_values',
     'density_corr': True}
-<<<<<<< HEAD
-
-=======
->>>>>>> bb40c084
 
 
 e126 = wt.WindTurbine(**enerconE126)
@@ -72,13 +68,8 @@
 
 data_heights = [coastDat2, exampledata]
 
-<<<<<<< HEAD
-e126 = modelchain.Modelchain(**enerconE126)
-v90 = modelchain.Modelchain(**vestasV90)
-=======
 modelchain.Modelchain(e126, **modelchain_data).run_model(data_heights)
 modelchain.Modelchain(v90, **modelchain_data).run_model(data_heights)
->>>>>>> bb40c084
 
 if plt:
     e126.power_output.plot(legend=True, label='Enercon E126')

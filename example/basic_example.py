"""
The ``basic_example`` module shows a simple usage of the windpowerlib.

"""

__copyright__ = "Copyright oemof developer group"
__license__ = "GPLv3"

import logging
import os
import pandas as pd

try:
    from matplotlib import pyplot as plt
except ImportError:
    plt = None

from windpowerlib import modelchain
from windpowerlib import wind_turbine as wt

# Feel free to remove or change these lines
# import warnings
# warnings.simplefilter(action="ignore", category=RuntimeWarning)
logging.getLogger().setLevel(logging.DEBUG)


def read_weather_data(filename, datetime_column='time_index',
                      **kwargs):
    r"""
    Fetches weather data from a file.

    The files are located in the example folder of the windpowerlib.

    Parameters
    ----------
    filename : string
        Filename of the weather data file.
    datetime_column : string
        Name of the datetime column of the weather DataFrame.

    Other Parameters
    ----------------
    datapath : string, optional
        Path where the weather data file is stored.
        Default: 'windpowerlib/example'.

    Returns
    -------
    pandas.DataFrame
        Contains weather data time series.

    """
    if 'datapath' not in kwargs:
        kwargs['datapath'] = os.path.join(os.path.split(
            os.path.dirname(__file__))[0], 'example')

    file = os.path.join(kwargs['datapath'], filename)
    df = pd.read_csv(file)
    return df.set_index(pd.to_datetime(df[datetime_column])).tz_localize(
        'UTC').tz_convert('Europe/Berlin').drop(datetime_column, 1)

# Read weather data from csv
weather = read_weather_data('weather.csv')

# Specification of the weather data set CoastDat2 (example data)
data_height = {
    'pressure': 0,
    'temp_air': 2,
    'v_wind': 10,
    'temp_air_2': 10,
    'v_wind_2': 80}

# Specifications of the wind turbines
enerconE126 = {
    'hub_height': 135,
    'd_rotor': 127,
<<<<<<< HEAD
    'fetch_curve': 'P',  # 'P' vor p-curve and 'cp' for cp-curve
=======
    'fetch_curve': 'p',  # 'p' for p-curve and 'cp' for cp-curve
>>>>>>> 2e3d24ac
    'turbine_name': 'ENERCON E 126 7500'}  # Turbine name as in register. Use
                                           # wind_turbine.get_turbine_types()
                                           # for a full list.
vestasV90 = {
    'hub_height': 105,
    'd_rotor': 90,
<<<<<<< HEAD
    'fetch_curve': 'P',
=======
    'fetch_curve': 'p',
>>>>>>> 2e3d24ac
    'turbine_name': 'VESTAS V 90 3000'}

# Initialize WindTurbine objects
e126 = wt.WindTurbine(**enerconE126)
v90 = wt.WindTurbine(**vestasV90)

# Specifications of the modelchain data
modelchain_data = {
    'obstacle_height': 0,
    'wind_model': 'logarithmic',       # 'logarithmic' or 'hellman'
    'rho_model': 'ideal_gas',          # 'barometric' or 'ideal_gas'
    'power_output_model': 'p_values',  # 'p_values' or 'cp_values'
    'density_corr': False,             # True or False
    'hellman_exp': None}               # Float or None

# Calculate turbine power output
mc_e126 = modelchain.ModelChain(e126, **modelchain_data).run_model(
    weather, data_height)
e126.power_output = mc_e126.power_output
mc_v90 = modelchain.ModelChain(v90, **modelchain_data).run_model(
    weather, data_height)
v90.power_output = mc_v90.power_output

# Plot turbine power output
if plt:
    e126.power_output.plot(legend=True, label='Enercon E126')
    v90.power_output.plot(legend=True, label='Vestas V90')
    plt.show()
else:
    print(e126.power_output)
    print(v90.power_output)

# Plot power (coefficient) curves
if plt:
    if e126.cp_values is not None:
        e126.cp_values.plot(style='*', title='Enercon E126')
        plt.show()
    if e126.p_values is not None:
        e126.p_values.plot(style='*', title='Enercon E126')
        plt.show()
    if v90.cp_values is not None:
        v90.cp_values.plot(style='*', title='Vestas V90')
        plt.show()
    if v90.p_values is not None:
        v90.p_values.plot(style='*', title='Vestas V90')
        plt.show()
else:
    if e126.cp_values is not None:
        print("The cp value at a wind speed of 5 m/s: {0}".format(
            e126.cp_values.cp[5.0]))
    if e126.p_values is not None:
        print("The P value at a wind speed of 5 m/s: {0}".format(
            e126.p_values.P[5.0]))
logging.info('Done!')<|MERGE_RESOLUTION|>--- conflicted
+++ resolved
@@ -67,6 +67,7 @@
     'pressure': 0,
     'temp_air': 2,
     'v_wind': 10,
+    'Z0': 0,
     'temp_air_2': 10,
     'v_wind_2': 80}
 
@@ -74,22 +75,14 @@
 enerconE126 = {
     'hub_height': 135,
     'd_rotor': 127,
-<<<<<<< HEAD
-    'fetch_curve': 'P',  # 'P' vor p-curve and 'cp' for cp-curve
-=======
     'fetch_curve': 'p',  # 'p' for p-curve and 'cp' for cp-curve
->>>>>>> 2e3d24ac
     'turbine_name': 'ENERCON E 126 7500'}  # Turbine name as in register. Use
                                            # wind_turbine.get_turbine_types()
                                            # for a full list.
 vestasV90 = {
     'hub_height': 105,
     'd_rotor': 90,
-<<<<<<< HEAD
-    'fetch_curve': 'P',
-=======
     'fetch_curve': 'p',
->>>>>>> 2e3d24ac
     'turbine_name': 'VESTAS V 90 3000'}
 
 # Initialize WindTurbine objects

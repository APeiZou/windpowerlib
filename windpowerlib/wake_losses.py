--- conflicted
+++ resolved
@@ -10,7 +10,6 @@
 import numpy as np
 import pandas as pd
 import os
-import logging
 
 
 def reduce_wind_speed(wind_speed, wind_efficiency_curve_name='dena_mean'):
@@ -109,92 +108,6 @@
     possible_curve_names = ['dena_mean', 'knorr_mean', 'dena_extreme1',
                             'dena_extreme2', 'knorr_extreme1',
                             'knorr_extreme2', 'knorr_extreme3']
-<<<<<<< HEAD
-    if curve_name.split('_')[0] not in ['dena', 'knorr']:
-        raise ValueError("`curve_name` must be one of the following: " +
-                         "{} but is {}".format(possible_curve_names,
-                                               curve_name))
-    path = os.path.join(os.path.dirname(__file__), 'data',
-                        'wind_efficiency_curves_{}.csv'.format(
-                            curve_name.split('_')[0]))
-    # Read wind efficiency curves from file
-    wind_efficiency_curves = pd.read_csv(path)
-    # Raise error if wind efficiency curve specified in 'curve_name' does not
-    # exist
-    if curve_name not in list(wind_efficiency_curves):
-        raise ValueError("Efficiency curve name does not exist. Must be one" +
-                         "of the following: {}".format(possible_curve_names) +
-                         "but is {}".format(curve_name))
-    # Get wind efficiency curve and rename column containing efficiency
-    efficiency_curve = wind_efficiency_curves[['wind_speed', curve_name]]
-    efficiency_curve.columns = ['wind_speed', 'efficiency']
-    return efficiency_curve
-
-
-def display_wind_efficiency_curves(print_out=False, plot=False):
-    r"""
-    Displays all names of wind efficiency curves available in the windpowerlib.
-
-    Parameters
-    ----------
-    print_out : Boolean
-        If True the values of the wind efficiency curves are printed. Default:
-        False.
-    plot : Boolean
-        If True all available wind efficiency curves are plotted - if
-        matplotlib is installed. Default: False.
-
-    Notes
-    -----
-    The wind efficiency curves were generated in the "Dena Netzstudie" and in
-    the dissertation of Kaspar Knorr. For more information see [1]_ and [2]_.
-
-    References
-    ----------
-    .. [1] Kohler et.al.: "dena-Netzstudie II. Integration erneuerbarer
-            Energien in die deutsche Stromversorgung im Zeitraum 2015 – 2020
-            mit Ausblick 2025.", Deutsche Energie-Agentur GmbH (dena),
-            Tech. rept., 2010, p. 101
-    .. [2] Knorr, K.: "Modellierung von raum-zeitlichen Eigenschaften der
-             Windenergieeinspeisung für wetterdatenbasierte
-             Windleistungssimulationen". Universität Kassel, Diss., 2016,
-             p. 124
-
-    """
-    origins = ['dena', 'knorr']
-    paths = [os.path.join(os.path.dirname(__file__), 'data',
-                          'wind_efficiency_curves_{}.csv'.format(origin)) for
-             origin in origins]
-    # Read wind efficiency curves from files
-    # Create separate data frames for origin of curve
-    dena_df = pd.read_csv(paths[0])
-    knorr_df = pd.read_csv(paths[1])
-    # Print names of all available curves
-    curves_list = [col for col in dena_df if 'wind_speed' not in col]
-    curves_list.extend([col for col in knorr_df if 'wind_speed' not in col])
-    print("Names of the provided wind efficiency curves are the " +
-          "following: {}".format(curves_list))
-    print("To plot the different wind efficiency curves use this function " +
-           "with the parameter plot=True.")
-    if plt and plot is True:
-        # Create data frames for plot
-        dena_df.set_index('wind_speed', inplace=True)
-        knorr_df.set_index('wind_speed', inplace=True)
-        fig, ax = plt.subplots()
-        dena_df.plot(ax=ax, legend=True, linestyle='--')
-        knorr_df.plot(ax=ax, legend=True)
-        plt.ylabel('Wind efficiency')
-        plt.xlabel('Wind speed m/s')
-        plt.show()
-    else:
-        logging.debug("Matplotlib is not installed.")
-    if print_out is True:
-        print(dena_df)
-        print(knorr_df)
-
-if __name__ == "__main__":
-    display_wind_efficiency_curves()
-=======
 
     if curve_name == 'all':
         curve_names = possible_curve_names
@@ -230,5 +143,4 @@
     if len(curve_names) == 1:
         return efficiency_curve[curve_names[0]]
     else:
-        return efficiency_curve
->>>>>>> 8f79ecd8
+        return efficiency_curve
"""
The ``wind_turbine`` module contains the class WindTurbine that implements
a wind turbine in the windpowerlib and functions needed for the modelling of a
wind turbine.

"""

__copyright__ = "Copyright oemof developer group"
__license__ = "GPLv3"

import pandas as pd
import logging
import sys
import os
import numpy as np


class WindTurbine(object):
    r"""
    Defines a standard set of wind turbine attributes.

    Parameters
    ----------
    turbine_name : string
        Name of the wind turbine type.
        Use get_turbine_types() to see a list of all wind turbines for which
        power (coefficient) curve data is provided.
    hub_height : float
        Hub height of the wind turbine in m.
    d_rotor : float
        Diameter of the rotor in m.
    cp_values : pandas.DataFrame
        Power coefficient curve of the wind turbine.
        The indices of the DataFrame are the corresponding wind speeds of the
        power coefficient curve, the power coefficient values are listed in
        the column 'cp'. Default: None.
    p_values : pandas.DataFrame
        Power curve of the wind turbine.
        The indices of the DataFrame are the corresponding wind speeds of the
        power curve, the power values are listed in the column 'p'.
        Default: None.
    nominal_power : float
        The nominal output of the wind turbine in W.
    fetch_curve : string
        Parameter to specify whether the power or power coefficient curve
<<<<<<< HEAD
        should be retrieved from the provided turbine data. Default: 'P'.
=======
        should be retrieved from the provided turbine data. Default: 'p'.
>>>>>>> 2e3d24ac

    Attributes
    ----------
    turbine_name : string
        Name of the wind turbine type.
        Use get_turbine_types() to see a list of all wind turbines for which
        power (coefficient) curve data is provided.
    hub_height : float
        Hub height of the wind turbine in m.
    d_rotor : float
        Diameter of the rotor in m.
    cp_values : pandas.DataFrame
        Power coefficient curve of the wind turbine.
        The indices of the DataFrame are the corresponding wind speeds of the
        power coefficient curve, the power coefficient values are listed in
        the column 'cp'. Default: None.
    p_values : pandas.DataFrame
        Power curve of the wind turbine.
        Indices are the wind speeds of the power curve in m/s, the
        corresponding power values in W are in the column 'p'.
        Default: None.
    nominal_power : float
        The nominal output of the wind turbine in W.
    fetch_curve : string
        Parameter to specify whether the power or power coefficient curve
<<<<<<< HEAD
        should be retrieved from the provided turbine data. Default: 'P'.
=======
        should be retrieved from the provided turbine data. Default: 'p'.
>>>>>>> 2e3d24ac
    power_output : pandas.Series
        The calculated power output of the wind turbine.

    Examples
    --------
    >>> from windpowerlib import wind_turbine
    >>> enerconE126 = {
    ...    'hub_height': 135,
    ...    'd_rotor': 127,
    ...    'turbine_name': 'ENERCON E 126 7500'}
    >>> e126 = wind_turbine.WindTurbine(**enerconE126)
    >>> print(e126.d_rotor)
    127

    """

    def __init__(self, turbine_name, hub_height, d_rotor, cp_values=None,
<<<<<<< HEAD
                 p_values=None, nominal_power=None, fetch_curve='P'):
=======
                 p_values=None, nominal_power=None, fetch_curve='p'):
>>>>>>> 2e3d24ac

        self.turbine_name = turbine_name
        self.hub_height = hub_height
        self.d_rotor = d_rotor
        self.cp_values = cp_values
        self.p_values = p_values
        self.nominal_power = nominal_power
        self.fetch_curve = fetch_curve

        self.power_output = None

<<<<<<< HEAD
        if (self.cp_values is None and self.p_values is None):
=======
        if self.cp_values is None and self.p_values is None:
>>>>>>> 2e3d24ac
            self.fetch_turbine_data()

    def fetch_turbine_data(self):
        r"""
        Fetches data of the requested wind turbine.

        Method fetches nominal power as well as power coefficient curve or
        power curve from a data file provided along with the windpowerlib.
        You can also use this function to import your own power (coefficient)
        curves. Therefore the wind speeds in m/s have to be in the first row
        and the corresponding power coefficient curve values or power
        curve values in W in a row where the first column contains the turbine
        name (See directory windpowerlib/data as reference).

        Returns
        -------
        self

        Examples
        --------
        >>> from windpowerlib import wind_turbine
        >>> enerconE126 = {
        ...    'hub_height': 135,
        ...    'd_rotor': 127,
        ...    'turbine_name': 'ENERCON E 126 7500'}
        >>> e126 = wind_turbine.WindTurbine(**enerconE126)
        >>> print(e126.cp_values.cp[5.0])
        0.423
        >>> print(e126.nominal_power)
        7500000.0

        """

        def restructure_data():
            r"""
            Restructures data read from a csv file.

            Method creates a two-dimensional DataFrame containing the power
            coefficient curve or power curve of the requested wind turbine.

            Returns
            -------
            Tuple (pd.DataFrame, float)
<<<<<<< HEAD
                Power curve or power coefficient curve (pd.DataFrame)
                and nominal power (float).
=======
                Power curve (values in W) or power coefficient curve as
                pd.DataFrame and nominal power as float in W.
>>>>>>> 2e3d24ac

            """
            df = read_turbine_data(filename=filename)
            wpp_df = df[df.turbine_id == self.turbine_name]
            # if turbine not in data file
            if wpp_df.shape[0] == 0:
                pd.set_option('display.max_rows', len(df))
                logging.info('Possible types: \n{0}'.format(df.turbine_id))
                pd.reset_option('display.max_rows')
                sys.exit('Cannot find the wind converter type: {0}'.format(
                    self.turbine_name))
            # if turbine in data file write power (coefficient) curve values
            # to 'data' array
            ncols = ['turbine_id', 'p_nom', 'source', 'modificationtimestamp']
            data = np.array([0, 0])
            for col in wpp_df.keys():
                if col not in ncols:
                    if wpp_df[col].iloc[0] is not None and not np.isnan(
                            float(wpp_df[col].iloc[0])):
                        data = np.vstack((data, np.array(
                            [float(col), float(wpp_df[col])])))
            data = np.delete(data, 0, 0)
            df = pd.DataFrame(data, columns=['v_wind', self.fetch_curve])
            df.set_index('v_wind', drop=True, inplace=True)
            nominal_power = wpp_df['p_nom'].iloc[0] * 1000.0
            return df, nominal_power
        if self.fetch_curve == 'p':
            filename = 'p_curves.csv'
            p_values, p_nom = restructure_data()
            self.p_values = p_values * 1000.0
        else:
            filename = 'cp_curves.csv'
            self.cp_values, p_nom = restructure_data()
        if self.nominal_power is None:
<<<<<<< HEAD
                self.nominal_power = p_nom
=======
            self.nominal_power = p_nom
>>>>>>> 2e3d24ac
        return self


def read_turbine_data(**kwargs):
    r"""
    Fetches power coefficient curve or power curve from a file.

    The data files are provided along with the windpowerlib and are located in
    the directory windpowerlib/data.

    Other Parameters
    ----------------
    datapath : string, optional
        Path where the data file is stored. Default: './data'
    filename : string, optional
        Name of data file. Default: 'p_curves.csv'

    Returns
    -------
    pandas.DataFrame
        Power coefficient curve values or power curve values with the
        corresponding wind speeds as indices.

    """
    if 'datapath' not in kwargs:
        kwargs['datapath'] = os.path.join(os.path.dirname(__file__), 'data')

    if 'filename' not in kwargs:
        kwargs['filename'] = 'p_curves.csv'

    df = pd.read_csv(os.path.join(kwargs['datapath'], kwargs['filename']),
                     index_col=0)
    return df


def get_turbine_types(print_out=True, **kwargs):
    r"""
    Get the names of all possible wind turbine types for which the power
    coefficient curve or power curve is provided in the data files in
    the directory windpowerlib/data.

    Parameters
    ----------
    print_out : boolean
        Directly prints the list of types if set to True. Default: True

    Examples
    --------
    >>> from windpowerlib import wind_turbine
    >>> valid_types_df = wind_turbine.get_turbine_types(print_out=False)
    >>> print(valid_types_df.iloc[5])
    turbine_id    DEWIND D8 2000
    p_nom                   2000
    Name: 5, dtype: object

    """
    df = read_turbine_data(**kwargs)

    if print_out:
        pd.set_option('display.max_rows', len(df))
        print(df[['turbine_id', 'p_nom']])
        pd.reset_option('display.max_rows')
    return df[['turbine_id', 'p_nom']]<|MERGE_RESOLUTION|>--- conflicted
+++ resolved
@@ -43,11 +43,7 @@
         The nominal output of the wind turbine in W.
     fetch_curve : string
         Parameter to specify whether the power or power coefficient curve
-<<<<<<< HEAD
-        should be retrieved from the provided turbine data. Default: 'P'.
-=======
         should be retrieved from the provided turbine data. Default: 'p'.
->>>>>>> 2e3d24ac
 
     Attributes
     ----------
@@ -73,11 +69,7 @@
         The nominal output of the wind turbine in W.
     fetch_curve : string
         Parameter to specify whether the power or power coefficient curve
-<<<<<<< HEAD
-        should be retrieved from the provided turbine data. Default: 'P'.
-=======
         should be retrieved from the provided turbine data. Default: 'p'.
->>>>>>> 2e3d24ac
     power_output : pandas.Series
         The calculated power output of the wind turbine.
 
@@ -95,11 +87,7 @@
     """
 
     def __init__(self, turbine_name, hub_height, d_rotor, cp_values=None,
-<<<<<<< HEAD
-                 p_values=None, nominal_power=None, fetch_curve='P'):
-=======
                  p_values=None, nominal_power=None, fetch_curve='p'):
->>>>>>> 2e3d24ac
 
         self.turbine_name = turbine_name
         self.hub_height = hub_height
@@ -111,11 +99,7 @@
 
         self.power_output = None
 
-<<<<<<< HEAD
         if (self.cp_values is None and self.p_values is None):
-=======
-        if self.cp_values is None and self.p_values is None:
->>>>>>> 2e3d24ac
             self.fetch_turbine_data()
 
     def fetch_turbine_data(self):
@@ -159,13 +143,8 @@
             Returns
             -------
             Tuple (pd.DataFrame, float)
-<<<<<<< HEAD
                 Power curve or power coefficient curve (pd.DataFrame)
                 and nominal power (float).
-=======
-                Power curve (values in W) or power coefficient curve as
-                pd.DataFrame and nominal power as float in W.
->>>>>>> 2e3d24ac
 
             """
             df = read_turbine_data(filename=filename)
@@ -200,11 +179,7 @@
             filename = 'cp_curves.csv'
             self.cp_values, p_nom = restructure_data()
         if self.nominal_power is None:
-<<<<<<< HEAD
-                self.nominal_power = p_nom
-=======
             self.nominal_power = p_nom
->>>>>>> 2e3d24ac
         return self
 
 

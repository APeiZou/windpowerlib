"""
The ``wind_farm`` module contains the class WindFarm that implements
a wind farm in the windpowerlib and functions needed for the modelling of a
wind farm.

"""

__copyright__ = "Copyright oemof developer group"
__license__ = "GPLv3"

from windpowerlib import tools, power_curves
import numpy as np
import pandas as pd
<<<<<<< HEAD
import logging
=======
import warnings
>>>>>>> 3ec031c0


class WindFarm(object):
    r"""
    Defines a standard set of wind farm attributes.

    Parameters
    ----------
    name : str or None
        Name of the wind farm.
    wind_turbine_fleet : list(dict)
        Wind turbines of wind farm. Dictionaries must have 'wind_turbine'
        (contains a :class:`~.wind_turbine.WindTurbine` object) and
        'number_of_turbines' (number of wind turbines of the same turbine type
        in the wind farm) as keys.
    coordinates : list(float) or None (optional)
        List with coordinates [lat, lon] of location. Default: None.
    efficiency : float or :pandas:`pandas.DataFrame<frame>` or None (optional)
        Efficiency of the wind farm. Provide as either constant (float) or
        power efficiency curve (pd.DataFrame) containing 'wind_speed' and
        'efficiency' columns with wind speeds in m/s and the corresponding
        dimensionless wind farm efficiency. Default: None.

    Attributes
    ----------
    name : str or None
        Name of the wind farm.
    wind_turbine_fleet : list(dict)
        Wind turbines of wind farm. Dictionaries must have 'wind_turbine'
        (contains a :class:`~.wind_turbine.WindTurbine` object) and
        'number_of_turbines' (number of wind turbines of the same turbine type
        in the wind farm) as keys.
    coordinates : list(float) or None
        List with coordinates [lat, lon] of location. Default: None.
    efficiency : float or :pandas:`pandas.DataFrame<frame>` or None
        Efficiency of the wind farm. Either constant (float) power efficiency
        curve (pd.DataFrame) containing 'wind_speed' and 'efficiency'
        columns with wind speeds in m/s and the corresponding
        dimensionless wind farm efficiency. Default: None.
    hub_height : float
        The calculated mean hub height of the wind farm. See
        :py:func:`mean_hub_height` for more information.
    nominal_power : float
        The nominal power is the sum of the nominal power of all turbines in
        the wind farm in W.
    installed_power : float
        Installed nominal power of the wind farm in W. Deprecated! Use
        :attr:`~.wind_farm.WindFarm.nominal_power` instead.
    power_curve : :pandas:`pandas.DataFrame<frame>` or None
        The calculated power curve of the wind farm. See
        :py:func:`assign_power_curve` for more information.
    power_output : :pandas:`pandas.Series<series>`
        The calculated power output of the wind farm.

    Examples
    --------
    >>> from windpowerlib import wind_farm
    >>> from windpowerlib import wind_turbine
    >>> enerconE126 = {
    ...    'hub_height': 135,
    ...    'rotor_diameter': 127,
    ...    'name': 'E-126/4200',
    ...    'fetch_curve': 'power_curve',
    ...    'data_source': 'oedb'}
    >>> e126 = wind_turbine.WindTurbine(**enerconE126)
    >>> example_farm_data = {
    ...    'name': 'example_farm',
    ...    'wind_turbine_fleet': [{'wind_turbine': e126,
    ...                            'number_of_turbines': 6}]}
    >>> example_farm = wind_farm.WindFarm(**example_farm_data)
    >>> print(example_farm.nominal_power)
    25200000.0

    """

    def __init__(self, name, wind_turbine_fleet, coordinates=None,
                 efficiency=None, **kwargs):

        self.name = name
        self.wind_turbine_fleet = wind_turbine_fleet
        self.coordinates = coordinates
        self.efficiency = efficiency

        self.hub_height = None
        self._nominal_power = None
        self._installed_power = None
        self.power_curve = None
        self.power_output = None

    @property
    def installed_power(self):
        r"""
        The installed nominal power of the wind farm. (Deprecated!)

        """
        warnings.warn(
            'installed_power is deprecated, use nominal_power instead.',
            FutureWarning)
        return self.nominal_power

    @installed_power.setter
    def installed_power(self, installed_power):
        self._installed_power = installed_power

    @property
    def nominal_power(self):
        r"""
        The nominal power of the wind farm.

        See :attr:`~.wind_farm.WindFarm.nominal_power` for further information.

        Parameters
        -----------
        nominal_power : float
            Nominal power of the wind farm in W.

        Returns
        -------
        float
            Nominal power of the wind farm in W.

        """
        if not self._nominal_power:
            self.nominal_power = self.get_installed_power()
        return self._nominal_power

    @nominal_power.setter
    def nominal_power(self, nominal_power):
        self._nominal_power = nominal_power

    def mean_hub_height(self):
        r"""
        Calculates the mean hub height of the wind farm.

        The mean hub height of a wind farm is necessary for power output
        calculations with an aggregated wind farm power curve containing wind
        turbines with different hub heights. Hub heights of wind turbines with
        higher nominal power weigh more than others.
        After the calculations the mean hub height is assigned to the attribute
        :py:attr:`~hub_height`.

        Returns
        -------
        :class:`~.wind_farm.WindFarm`
            self

        Notes
        -----
        The following equation is used [1]_:

        .. math:: h_{WF} = e^{\sum\limits_{k}{ln(h_{WT,k})}
                           \frac{P_{N,k}}{\sum\limits_{k}{P_{N,k}}}}

        with:
            :math:`h_{WF}`: mean hub height of wind farm,
            :math:`h_{WT,k}`: hub height of the k-th wind turbine of a wind
            farm, :math:`P_{N,k}`: nominal power of the k-th wind turbine

        References
        ----------
        .. [1]  Knorr, K.: "Modellierung von raum-zeitlichen Eigenschaften der
                 Windenergieeinspeisung für wetterdatenbasierte
                 Windleistungssimulationen". Universität Kassel, Diss., 2016,
                 p. 35

        """
        self.hub_height = np.exp(
            sum(np.log(wind_dict['wind_turbine'].hub_height) *
                wind_dict['wind_turbine'].nominal_power *
                wind_dict['number_of_turbines']
                for wind_dict in self.wind_turbine_fleet) /
            self.get_installed_power())
        return self

    def get_installed_power(self):
        r"""
        Calculates :py:attr:`~nominal_power` of the wind farm.

        Returns
        -------
        float
            Nominal power of the wind farm in W. See :py:attr:`~nominal_power`
            for further information.

        """
        return sum(
            wind_dict['wind_turbine'].nominal_power *
            wind_dict['number_of_turbines']
            for wind_dict in self.wind_turbine_fleet)

    def assign_power_curve(self, wake_losses_model='wind_farm_efficiency',
                           smoothing=False, block_width=0.5,
                           standard_deviation_method='turbulence_intensity',
                           smoothing_order='wind_farm_power_curves',
                           turbulence_intensity=None, **kwargs):
        r"""
        Calculates the power curve of a wind farm.

        The wind farm power curve is calculated by aggregating the power curves
        of all wind turbines in the wind farm. Depending on the parameters the
        power curves are smoothed (before or after the aggregation) and/or a
        wind farm efficiency (power efficiency curve or constant efficiency) is
        applied after the aggregation.
        After the calculations the power curve is assigned to the attribute
        :py:attr:`~power_curve`.

        Parameters
        ----------
        wake_losses_model : str
            Defines the method for taking wake losses within the farm into
<<<<<<< HEAD
            consideration. Options: 'wind_farm_efficiency' or None.
            Default: 'wind_farm_efficiency'.
        smoothing : boolean
=======
            consideration. Options: 'power_efficiency_curve',
            'constant_efficiency' or None. Default: 'power_efficiency_curve'.
        smoothing : bool
>>>>>>> 3ec031c0
            If True the power curves will be smoothed before or after the
            aggregation of power curves depending on `smoothing_order`.
            Default: False.
        block_width : float
            Width between the wind speeds in the sum of the equation in
            :py:func:`~.power_curves.smooth_power_curve`. Default: 0.5.
        standard_deviation_method : str
            Method for calculating the standard deviation for the Gauss
            distribution. Options: 'turbulence_intensity',
            'Staffell_Pfenninger'. Default: 'turbulence_intensity'.
        smoothing_order : str
            Defines when the smoothing takes place if `smoothing` is True.
            Options: 'turbine_power_curves' (to the single turbine power
            curves), 'wind_farm_power_curves'.
            Default: 'wind_farm_power_curves'.
        turbulence_intensity : float
            Turbulence intensity at hub height of the wind farm for power curve
            smoothing with 'turbulence_intensity' method. Can be calculated
            from `roughness_length` instead. Default: None.
        roughness_length : float (optional)
            Roughness length. If `standard_deviation_method` is
            'turbulence_intensity' and `turbulence_intensity` is not given
            the turbulence intensity is calculated via the roughness length.

        Returns
        -------
        :class:`~.wind_farm.WindFarm`
            self

        """
        # Check if all wind turbines have a power curve as attribute
        for item in self.wind_turbine_fleet:
            if item['wind_turbine'].power_curve is None:
                raise ValueError("For an aggregated wind farm power curve " +
                                 "each wind turbine needs a power curve " +
                                 "but `power_curve` of wind turbine " +
                                 "{} is {}.".format(
                                     item['wind_turbine'].name if
                                     item['wind_turbine'].name else '',
                                     item['wind_turbine'].power_curve))
        # Initialize data frame for power curve values
        df = pd.DataFrame()
        for turbine_type_dict in self.wind_turbine_fleet:
            # Check if needed parameters are available and/or assign them
            if smoothing:
                if (standard_deviation_method == 'turbulence_intensity' and
                        turbulence_intensity is None):
                    if 'roughness_length' in kwargs:
                        # Calculate turbulence intensity and write to kwargs
                        turbulence_intensity = (
                            tools.estimate_turbulence_intensity(
                                turbine_type_dict['wind_turbine'].hub_height,
                                kwargs['roughness_length']))
                        kwargs['turbulence_intensity'] = turbulence_intensity
                    else:
                        raise ValueError(
                            "`roughness_length` must be defined for using " +
                            "'turbulence_intensity' as " +
                            "`standard_deviation_method` if " +
                            "`turbulence_intensity` is not given")
            # Get original power curve
            power_curve = pd.DataFrame(
                turbine_type_dict['wind_turbine'].power_curve)
            # Editions to the power curves before the summation
            if smoothing and smoothing_order == 'turbine_power_curves':
                power_curve = power_curves.smooth_power_curve(
                    power_curve['wind_speed'], power_curve['value'],
                    standard_deviation_method=standard_deviation_method,
                    block_width=block_width, **kwargs)
            else:
<<<<<<< HEAD
                # Add value zero to start and end of curve as otherwise there
                # can occur problems during the aggregation
=======
                # Add value zero to start and end of curve as otherwise
                # problems can occur during the aggregation
>>>>>>> 3ec031c0
                if power_curve.iloc[0]['wind_speed'] != 0.0:
                    power_curve = pd.concat(
                        [pd.DataFrame(data={
                            'value': [0.0], 'wind_speed': [0.0]}),
                         power_curve], sort=True)
                if power_curve.iloc[-1]['value'] != 0.0:
                    power_curve = pd.concat(
                        [power_curve, pd.DataFrame(data={
                            'value': [0.0], 'wind_speed': [
                                power_curve['wind_speed'].loc[
                                    power_curve.index[-1]] + 0.5]})],
                        sort=True)
            # Add power curves of all turbine types to data frame
            # (multiplied by turbine amount)
            df = pd.concat(
                [df, pd.DataFrame(power_curve.set_index(['wind_speed']) *
                 turbine_type_dict['number_of_turbines'])], axis=1)
        # Aggregate all power curves
        wind_farm_power_curve = pd.DataFrame(
            df.interpolate(method='index').sum(axis=1))
        wind_farm_power_curve.columns = ['value']
        wind_farm_power_curve.reset_index('wind_speed', inplace=True)
        # Apply power curve smoothing and consideration of wake losses
        # after the summation
        if smoothing and smoothing_order == 'wind_farm_power_curves':
            wind_farm_power_curve = power_curves.smooth_power_curve(
                wind_farm_power_curve['wind_speed'],
                wind_farm_power_curve['value'],
                standard_deviation_method=standard_deviation_method,
                block_width=block_width, **kwargs)
        if (wake_losses_model == 'constant_efficiency' or
                wake_losses_model == 'power_efficiency_curve'):
            if self.efficiency is not None:
                wind_farm_power_curve = (
                    power_curves.wake_losses_to_power_curve(
                        wind_farm_power_curve['wind_speed'].values,
                        wind_farm_power_curve['value'].values,
                        wind_farm_efficiency=self.efficiency))
            else:
                logging.info("`wake_losses_model` is {} but wind farm ".format(
                    wake_losses_model) + "efficiency is NOT taken into "
                                         "account as it is None.")
        self.power_curve = wind_farm_power_curve
        return self<|MERGE_RESOLUTION|>--- conflicted
+++ resolved
@@ -11,11 +11,7 @@
 from windpowerlib import tools, power_curves
 import numpy as np
 import pandas as pd
-<<<<<<< HEAD
-import logging
-=======
 import warnings
->>>>>>> 3ec031c0
 
 
 class WindFarm(object):
@@ -206,7 +202,7 @@
             wind_dict['number_of_turbines']
             for wind_dict in self.wind_turbine_fleet)
 
-    def assign_power_curve(self, wake_losses_model='wind_farm_efficiency',
+    def assign_power_curve(self, wake_losses_model='power_efficiency_curve',
                            smoothing=False, block_width=0.5,
                            standard_deviation_method='turbulence_intensity',
                            smoothing_order='wind_farm_power_curves',
@@ -226,15 +222,9 @@
         ----------
         wake_losses_model : str
             Defines the method for taking wake losses within the farm into
-<<<<<<< HEAD
             consideration. Options: 'wind_farm_efficiency' or None.
             Default: 'wind_farm_efficiency'.
-        smoothing : boolean
-=======
-            consideration. Options: 'power_efficiency_curve',
-            'constant_efficiency' or None. Default: 'power_efficiency_curve'.
         smoothing : bool
->>>>>>> 3ec031c0
             If True the power curves will be smoothed before or after the
             aggregation of power curves depending on `smoothing_order`.
             Default: False.
@@ -305,13 +295,8 @@
                     standard_deviation_method=standard_deviation_method,
                     block_width=block_width, **kwargs)
             else:
-<<<<<<< HEAD
-                # Add value zero to start and end of curve as otherwise there
-                # can occur problems during the aggregation
-=======
                 # Add value zero to start and end of curve as otherwise
                 # problems can occur during the aggregation
->>>>>>> 3ec031c0
                 if power_curve.iloc[0]['wind_speed'] != 0.0:
                     power_curve = pd.concat(
                         [pd.DataFrame(data={
@@ -334,8 +319,7 @@
             df.interpolate(method='index').sum(axis=1))
         wind_farm_power_curve.columns = ['value']
         wind_farm_power_curve.reset_index('wind_speed', inplace=True)
-        # Apply power curve smoothing and consideration of wake losses
-        # after the summation
+        # Editions to the power curve after the summation
         if smoothing and smoothing_order == 'wind_farm_power_curves':
             wind_farm_power_curve = power_curves.smooth_power_curve(
                 wind_farm_power_curve['wind_speed'],

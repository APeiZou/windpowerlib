"""The ``density`` module contains methods to calculate the density and
temperature at hub height of a wind turbine.

"""

__copyright__ = "Copyright oemof developer group"
__license__ = "GPLv3"
__author__ = "author1, author2"


def temperature_gradient(temp_air, temp_height, hub_height):
    r"""
    Calculates the temperature at hub height by a linear gradient.

    A linear temperature gradient of -6.5 K/km is assumed. This function is
    carried out when the parameter `temperature_model` of an object of the
    class WindTurbine is 'temperature_gradient'.

    Parameters
    ----------
    temp_air : pandas.Series or array
        Air temperature time series in K.
    temp_height : float
<<<<<<< HEAD
        height in m for which the parameter `temp_air` applies
        of the measurement or model data for temperature in m
    hub_height : float
        height of the hub of the wind turbine in m
=======
        Height in m for which the parameter `temp_air` applies.
    hub_height : float
        Hub height of wind turbine in m.
>>>>>>> bb40c084

    Returns
    -------
    pandas.Series or array
        Temperature at hub height in K.

    Notes
    -----
    Assumptions:
        * Temperature gradient of -6.5 K/km (-0.0065 K/m)

    The following equation is used [22]_:
    .. math:: T_{hub}=T_{air}-0.0065\cdot\left(h_{hub}-h_{T,data}\right)

    with:
        T: temperature [K], h: height [m]

    :math:`h_{T,data}` is the height in which the temperature is measured.
    (height in m, temperature in K)

    References
    ----------
    .. [22] ICAO-Standardatmosphäre (ISA).
        http://www.dwd.de/DE/service/lexikon/begriffe/S/Standardatmosphaere
                _pdf.pdf?__blob=publicationFile&v=3

    """
    return temp_air - 0.0065 * (hub_height - temp_height)


def temperature_interpol(temp_air_1, temp_air_2, temp_height_1, temp_height_2,
                         hub_height):
    r"""
    Calculates the temperature at hub height by inter- or extrapolation.

    This fuction is carried out when the parameter `temperature_model` of an
    object of the class WindTurbine is 'interpolation'.

    Parameters
    ----------
    temp_air_1 : pandas.Series or array
        Air temperature time series.
    temp_air_2 : pandas.Series or array
        Second air temperature time series for interpolation.
    temp_height_1 : float
<<<<<<< HEAD
        height for which the parameter `temp_air_1` applies
    temp_height_2 : float
        height for which the parameter `temp_air_2` applies
    hub_height : float
        height of the hub of the wind turbine
=======
        Height for which the parameter `temp_air_1` applies.
    temp_height_2 : float
        Height for which the parameter `temp_air_2` applies.
    hub_height : float
        Hub height of wind turbine in m.
>>>>>>> bb40c084

    Returns
    -------
    pandas.Series or array
        Temperature at hub height.

    Notes
    -----
    Assumptions:
        * linear temperature gradient

    Linear interpolation of the temperature:
    .. math:: T_{hub} = (T_2 - T_1) / (h_2 - h_1) * (h_{hub} - h_1) + T_1

    with:
        T: temperature, h: height

    """
    return ((temp_air_2 - temp_air_1) / (temp_height_2 - temp_height_1) *
            (hub_height - temp_height_1) + temp_air_1)


def rho_barometric(pressure, pressure_height, hub_height, T_hub):
    r"""
    Calculates the density of air at hub height by barometric height equation.

    This fuction is carried out when the parameter `rho_model` of an object
    of the class WindTurbine is 'barometric'.

    Parameters
    ----------
    pressure : pandas.Series or array
        Pressure time series in Pa.
    pressure_height : float
<<<<<<< HEAD
        height in m for which the parameter `pressure` applies
    hub_height : float
        hub height of wind turbine in m
=======
        Height in m for which the parameter `pressure` applies.
    hub_height : float
        Hub height of wind turbine in m.
>>>>>>> bb40c084
    T_hub : pandas.Series or array
        Temperature at hub height in K.

    Returns
    -------
    pandas.Series
        Density of air at hub height in kg/m³.

    Notes
    -----
    Assumptions:
      * Pressure gradient of -1/8 hPa/m

    The following equation is used [23],[24]_:
    .. math:: \rho_{hub}=\left(p/100-\left(h_{hub}-h_{p,data}\right)
       \cdot\frac{1}{8}\right)\cdot \frac{\rho_0 T_0\cdot 100}{p_0 T_{hub}}

    with:
        T: temperature [K], h: height [m], :math:`\rho`: density [kg/m³],
        p: pressure [Pa]

    :math:`h_{p,data}` is the height of the measurement or model data for
    pressure, :math:`p_0` the ambient air pressure, :math:`\rho_0` the ambient
    density of air, :math:`T_0` the ambient temperature and :math:`T_hub` the
    temperature at hub height.

    References
    ----------
    .. [23] Hau, E. Windkraftanlagen - Grundlagen, Technik, Einsatz,
            Wirtschaftlichkeit Springer-Verlag, 2008, p. 560
    .. [24] Weitere Erläuterungen zur Druckgradientkraft
        http://www.dwd.de/DE/service/lexikon/begriffe/D/Druckgradient_pdf.
            pdf?__blob=publicationFile&v=4

    """
    return ((pressure / 100 - (hub_height - pressure_height) * 1 / 8) * 1.225 *
            288.15 * 100 / (101330 * T_hub))


def rho_ideal_gas(pressure, pressure_height, hub_height, T_hub):
    r"""
    Calculates the density of air at hub height using the ideal gas equation.

    This fuction is carried out when the parameter `rho_model` of an object of
    the class WindTurbine is 'ideal_gas'.

    Parameters
    ----------
    pressure : pandas.Series or array
        Pressure time series in Pa.
    pressure_height : float
<<<<<<< HEAD
        height in m for which the parameter `pressure` applies
    hub_height : float
        hub height of wind turbine in m
=======
        Height in m for which the parameter `pressure` applies.
    hub_height : float
        Hub height of wind turbine in m.
>>>>>>> bb40c084
    T_hub : pandas.Series or array
        Temperature at hub height in K.

    Returns
    -------
    pandas.Series
        Density of air at hub height in kg/m³.

    Notes
    -----
    The following equations are used:
    .. math:: \rho_{hub}=p_{hub}/ (R_s T_{hub})
    .. math:: p_{hub}=\left(p/100-\left(h_{hub}-h_{p,data}\right)\cdot
              \frac{1}{8}\right)\cdot 100
    (see also rho_barometric())

    with:
        T: temperature [K], :math:`\rho`: density [kg/m³], p: pressure [Pa]

    :math:`R_s` is the specific gas constant of dry air (287.058 J/(kg*K)) and
    :math:`p_{hub}` is the pressure at hub height.

    ToDo: Check equation and add references for ideal gas equation

    """
    return ((pressure / 100 - (hub_height - pressure_height) * 1 / 8) * 100 /
            (287.058 * T_hub))<|MERGE_RESOLUTION|>--- conflicted
+++ resolved
@@ -21,16 +21,9 @@
     temp_air : pandas.Series or array
         Air temperature time series in K.
     temp_height : float
-<<<<<<< HEAD
-        height in m for which the parameter `temp_air` applies
-        of the measurement or model data for temperature in m
-    hub_height : float
-        height of the hub of the wind turbine in m
-=======
         Height in m for which the parameter `temp_air` applies.
     hub_height : float
         Hub height of wind turbine in m.
->>>>>>> bb40c084
 
     Returns
     -------
@@ -76,19 +69,12 @@
     temp_air_2 : pandas.Series or array
         Second air temperature time series for interpolation.
     temp_height_1 : float
-<<<<<<< HEAD
-        height for which the parameter `temp_air_1` applies
-    temp_height_2 : float
-        height for which the parameter `temp_air_2` applies
-    hub_height : float
-        height of the hub of the wind turbine
-=======
         Height for which the parameter `temp_air_1` applies.
     temp_height_2 : float
         Height for which the parameter `temp_air_2` applies.
     hub_height : float
         Hub height of wind turbine in m.
->>>>>>> bb40c084
+
 
     Returns
     -------
@@ -123,15 +109,9 @@
     pressure : pandas.Series or array
         Pressure time series in Pa.
     pressure_height : float
-<<<<<<< HEAD
-        height in m for which the parameter `pressure` applies
-    hub_height : float
-        hub height of wind turbine in m
-=======
         Height in m for which the parameter `pressure` applies.
     hub_height : float
         Hub height of wind turbine in m.
->>>>>>> bb40c084
     T_hub : pandas.Series or array
         Temperature at hub height in K.
 
@@ -183,15 +163,9 @@
     pressure : pandas.Series or array
         Pressure time series in Pa.
     pressure_height : float
-<<<<<<< HEAD
-        height in m for which the parameter `pressure` applies
-    hub_height : float
-        hub height of wind turbine in m
-=======
         Height in m for which the parameter `pressure` applies.
     hub_height : float
         Hub height of wind turbine in m.
->>>>>>> bb40c084
     T_hub : pandas.Series or array
         Temperature at hub height in K.
 
